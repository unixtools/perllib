#
# This file is licensed under the Perl Artistic License 2.0 - http://www.opensource.org/licenses/artistic-license-2.0
# Development copy of this package available from: https://github.com/unixtools/perllib
# Cross contributions/development maintained in parallel with Missouri S&T/UMRPerl library
#

package Local::ADSObject;
require Exporter;
use Net::LDAPS;
use Net::LDAP;
use Net::LDAP::Search;
use Net::LDAP::Control::Paged;
use Net::LDAP::Constant qw( LDAP_CONTROL_PAGED );
use Net::LDAP::LDIF;
use Net::DNS;
use Local::AuthSrv;
use Local::CurrentUser;
use Local::UsageLogger;
use Math::BigInt;    # should do with eval instead perhaps
use Sys::Hostname;

# Begin-Doc
# Name: Local::ADSObject
# Type: module
# Description:  Allows for create/modify/delete/reset passwords in AD
# Syntax:  use Local::ADSObject;
# End-Doc

@ISA    = qw(Exporter);
@EXPORT = qw();

BEGIN {
    &LogAPIUsage();
}

my $retries = 4;    # Set this to one higher than the number of DCs.

# Last Error Message
$ErrorMsg = "no error";

#
# Flag bits for UserAccountControl field
#

my $UAC_BIT_INFO = [
    [ 0x00000001, "",                    "UF_SCRIPT" ],
    [ 0x00000002, "Account Enabled",     "Account Disabled" ],
    [ 0x00000004, "",                    "Unk4" ],
    [ 0x00000008, "",                    "Homedir Required" ],
    [ 0x00000010, "",                    "Locked Out" ],
    [ 0x00000020, "Password Required",   "Password Not Required" ],
    [ 0x00000040, "Can Change Password", "Cannot Change Password" ],
    [ 0x00000080, "",                    "Store PW with Reversible Encryption" ],
    [ 0x00000100, "",                    "Temporary Duplicate Account" ],
    [ 0x00000200, "",                    "Normal Account" ],
    [ 0x00000400, "",                    "Unk1024" ],
    [ 0x00000800, "",                    "Interdomain Trust Account" ],
    [ 0x00001000, "",                    "Workstation Trust Account" ],
    [ 0x00002000, "",                    "Server Trust Account" ],
    [ 0x00010000, "",                    "Password never expires" ],
    [ 0x00020000, "",                    "MNS Logon Account" ],
    [ 0x00040000, "",                    "Smart Card Required for Logon" ],
    [ 0x00080000, "",                    "Account trusted for delegation" ],
    [ 0x00100000, "",                    "Account cannot be delegated" ],
    [ 0x00200000, "",                    "Use DES enctypes" ],
    [ 0x00400000, "",                    "No preauth required" ],
    [ 0x00800000, "",                    "Password Expired" ],
];
my $UAC_DISABLED               = 0x00000002;
my $UAC_INITIALIZED            = 0x00000200;
my $UAC_NEVER_EXPIRES          = 0x00010000;
my $UAC_WORKSTATION_TRUST      = 0x00001000;
my $UAC_TRUSTED_FOR_DELEGATION = 0x00080000;
my $UAC_DES_ONLY               = 0x00200000;
my $UAC_PW_NOT_REQUIRED        = 0x00000020;
my $UAC_CANNOT_CHANGE_PW       = 0x00000040;
my $UAC_NORMAL_ACCOUNT         = $UAC_INITIALIZED | $UAC_NEVER_EXPIRES;
my $UAC_COMPUTER_ACCOUNT       = $UAC_NEVER_EXPIRES | $UAC_WORKSTATION_TRUST | $UAC_TRUSTED_FOR_DELEGATION;

#
# Flag bits for group type field
#
my $GTYPE_BIT_INFO = [
    [ 0x00000002, "", "Global Group" ],
    [ 0x00000004, "", "[Domain] Local Group" ],
    [ 0x00000008, "", "Universal Group" ],
    [ 0x80000000, "", "Security Enabled" ],
];

#
# Flag bits for instance type field
#

#
# Values account type field
#
my $ATYPE_VALS = [
    [ 0x10000000, "Security Global Group" ],
    [ 0x10000001, "Distribution Group" ],
    [ 0x20000000, "Security Local Group" ],
    [ 0x20000001, "Distribution Local Group" ],
    [ 0x30000000, "Normal Account" ],
    [ 0x30000001, "Workstation Trust" ],
    [ 0x30000002, "Interdomain Trust" ],
];

# Begin-Doc
# Name: _default_domain
# Type: function
# Description:  determines default domain name for this host
# Syntax: $domain = &_default_domain();
# Comments: Internal use only
# End-Doc
sub _default_domain {
    my $hn = hostname;
    $hn =~ s/^.*\.([^\.]+\.[^\.]+)$/\1/o;
    return $hn;
}

# Begin-Doc
# Name: new
# Type: function
# Description:  Binds to AD
# Syntax: $ex = new Local::ADSObject(
#		user => $user,
#		password => $pw) || die $Local::ADSObject::ErrorMsg;
# End-Doc
sub new {
    my $self          = shift;
    my $class         = ref($self) || $self;
    my %info          = @_;
    my $pref_pagesize = $info{pagesize} || 25;
    my $pref_debug    = $info{debug} || 0;
    my $timeout       = $info{timeout} || 60;
    my $use_gc        = $info{use_gc} || 0;
    my $domain        = $info{domain} || &_default_domain();

    my $server = $info{server};

    # Override with default from SRV record unless specified via DNS
    if ($use_gc) {

        # This is not going to work usually since it's not the forest, but hardwired
        # response will work for now
        my ($srv) = &LookupGC($domain);
        $server ||= $srv;
    }
    else {
        my ($srv) = &LookupDC($domain);
        $server ||= $srv;
    }

    $pref_debug && print "using server ($server)\n";

    my $port = $info{port} || 636;
    my $ssl;
    if ( defined( $info{ssl} ) ) {
        $ssl = $info{ssl};
    }
    else {
        $ssl = 1;
    }

    if ( defined( $info{port} ) ) {
        $port = $info{port};
    }
    else {
        if ($use_gc) {
            if ($ssl) {
                $port = 3269;
            }
            else {
                $port = 3268;
            }
        }
        else {
            if ($ssl) {
                $port = 636;
            }
            else {
                $port = 389;
            }
        }
    }

    my $user = $info{user};
    if ( !$user ) {
        $user = &Local_CurrentUser();
    }
    my $pw = $info{password} || &AuthSrv_Fetch(
        user     => $user,
        instance => 'ads'
    );

    # set any object params
    my $tmp = {};

    $tmp->{"debug"}  = $pref_debug;
    $tmp->{"basedn"} = $info{basedn};
    if ( !$tmp->{"basedn"} ) {
        my @tmp;
        foreach my $piece ( split( /\./, $domain ) ) {
            push( @tmp, "DC=$piece" );
        }
        $tmp->{"basedn"} = join( ",", @tmp );

        # If we flag to use GC and haven't specified domain, let's
        # strip off first component
        if ( $use_gc && $domain =~ /\.edu$/o ) {
            $tmp->{"basedn"} =~ s/^DC=.*?,//o;
        }
    }
    $tmp->{"domain"} = $domain;

    $pref_debug && print "creating ldap object\n";
    if ($ssl) {
        $tmp->{ldap} = new Net::LDAPS(
            $server,
            port    => $port,
            version => 3,
            timeout => $timeout
        );
    }
    else {
        $tmp->{ldap} = new Net::LDAP(
            $server,
            port    => $port,
            version => 3,
            timeout => $timeout
        );
    }
    if ( !$tmp->{ldap} ) {
        $pref_debug && print $@, "\n";
        return undef;
    }
    $tmp->{pagesize} = $pref_pagesize;

    my $ldap  = $tmp->{ldap};
    my $count = 0;
    my $res   = undef;
    my $bound = 0;
    while ( $count < $retries && !$bound ) {
        $res = $ldap->bind( "$user\@$domain", password => $pw );
        if ( !$res->code ) {
            $bound = 1;
            last;
        }
        $count++;
    }
    if ( !$bound ) {
        $ErrorMsg = "ldap bind failed: " . $res->error;
        return undef;
    }
    else {
        return bless $tmp, $class;
    }
}

# Begin-Doc
# Name: debug
# Type: method
# Access: public
# Description: Sets or returns current module debugging level
# Syntax: $obj->debug(1) to enable
# Syntax: $obj->debug(0) to disable
# End-Doc
sub debug {
    my $self = shift;
    if (@_) {
        $self->{debug} = shift;
    }
    else {
        return $self->{debug};
    }
}

# Begin-Doc
# Name: ldap
# Type: method
# Access: semi-private
# Description: Returns the internal ldap connection established by the object
# Returns: reference to a Net::LDAP or Net::LDAPS object
# End-Doc
sub ldap {
    my $self = shift;
    my $ldap = $self->{ldap};

    return $ldap;
}

# Begin-Doc
# Name: _GetDN
# Type: method
# Access: private
# Description: Does a search on the spn attributei for host/$hostname and returns the
# distinguishedName attribute
# Returns: distinguishedName
# End-Doc

sub _GetHostDN {
    my $self  = shift;
    my $ldap  = $self->{ldap};
    my $Dname = undef;

    my ($host) = @_;

    my $baseDN = $self->{basedn};
    my $domain = $self->{domain};

    my $srch = $ldap->search(
        base   => $baseDN,
        scope  => 'sub',
        filter => "(|(servicePrincipalName=host/$host))",
        attrs  => ['distinguishedName']
    );

    my @entries = $srch->entries;
    my $max     = $srch->count;

    foreach my $entry ( $srch->all_entries ) {
        $Dname = $entry->get_value('distinguishedName');
    }
    $self->debug && print "Dname2 is $Dname\n";

    if ( $srch->code ) {
        $ErrorMsg = "Search failed: " . $srch->error . "\n";
        return undef;
    }
    return $Dname;
}

# Begin-Doc
# Name: FindUPN
# Type: method
# Access: public
# Description: Searches for first instance found of a particular userid
# Returns: user principal name for authentication
# End-Doc

sub FindUPN {
    my $self  = shift;
    my $ldap  = $self->{ldap};
    my $Dname = undef;

    my ($SAM) = @_;
    $self->debug && print "SAM is $SAM\n";

    my $baseDN = $self->{basedn};
    $self->debug && print "baseDN = $baseDN\n";

    my $srch = $ldap->search(
        base   => $baseDN,
        scope  => 'sub',
        filter => "(|(sAMAccountName=$SAM))",
        attrs  => ['userPrincipalName']
    );

    my $entry = ( $srch->entries )[0];
    my $upn;

    if ($entry) {
        $upn = $entry->get_value('userPrincipalName');
    }
    $self->debug && print "upn is $upn\n";

    if ( $srch->code ) {
        $ErrorMsg = "Search failed: " . $srch->error . "\n";
        return undef;
    }
    return lc $upn;
}

# Begin-Doc
# Name: _GetDN
# Type: method
# Access: private
# Description: Does a search on the sAMAccountName attribute and returns the
# distinguishedName attribute
# Returns: distinguishedName
# End-Doc

sub _GetDN {
    my $self  = shift;
    my $ldap  = $self->{ldap};
    my $Dname = undef;

    my ($SAM) = @_;
    $self->debug && print "SAM is $SAM\n";

    my $baseDN = $self->{basedn};
    $self->debug && print "baseDN = $baseDN\n";

    my $domain = $self->{domain};
    $self->debug && print "domain = $domain\n";

    my $srch = $ldap->search(
        base   => $baseDN,
        scope  => 'sub',
        filter => "(|(sAMAccountName=$SAM))",
        attrs  => ['distinguishedName']
    );

    my @entries = $srch->entries;
    my $max     = $srch->count;

    foreach my $entry ( $srch->all_entries ) {
        $Dname = $entry->get_value('distinguishedName');
    }
    $self->debug && print "Dname1 is $Dname\n";

    if ( !$Dname ) {
        my $srch = $ldap->search(
            base   => $baseDN,
            scope  => 'sub',
            filter => "(|(userPrincipalName=$SAM\@" . $domain . "))",
            attrs  => ['distinguishedName']
        );

        my @entries = $srch->entries;
        my $max     = $srch->count;

        foreach my $entry ( $srch->all_entries ) {
            $Dname = $entry->get_value('distinguishedName');
        }
        $self->debug && print "Dname2 is $Dname\n";
    }

    if ( $srch->code ) {
        $ErrorMsg = "Search failed: " . $srch->error . "\n";
        return undef;
    }
    return $Dname;
}

# Begin-Doc
# Name: SetPassword
# Type: method
# Description:  Resets the ADS Password for a userid
# Syntax:  $setpw = $ex->SetPassword(
#			userid => "miner",
#			password => "engineer");
# Returns: undef is successful otherwise the error
# End-Doc
sub SetPassword {
    my $self = shift;
    my (%info) = @_;
    my ( $userid, $password, $upn, $dn, $res );
    $userid   = $info{userid}   || return "need a userid\n";
    $password = $info{password} || return "need new password\n";

    eval "use Sys::Syslog";
    if ( !$@ ) {
        my $rh = $ENV{HTTP_X_FORWARDED_FOR} || $ENV{REMOTE_HOST};
        syslog( "info", "ADSObject SetPassword ($userid) by " . $ENV{REMOTE_USER} . " from host " . $rh );
    }

    $dn = $self->_GetDN($userid);
    if ( !$dn ) {
        $self->debug && print "userid not found\n";
        $ErrorMsg = "Userid '$userid' not found. Password not set.\n";
        return $ErrorMsg;
    }

    $self->debug && print "dn is $dn\n";
    $self->debug && print "userid is $userid\n";
    $self->debug && print "password is $password\n";

    #---
    # simple string=>unicode conversion
    #---
    $pw  = $self->_MakeUnicode($password);
    $res = $self->{ldap}->modify(
        dn      => $dn,
        changes => [ replace => [ "unicodePwd" => $pw, ] ]
    );
    if ( $res->code ) {
        $ErrorMsg = "password set failed: " . $res->error;
        return $ErrorMsg;
    }

    $res = $self->_ModifyUACBits(
        userid => $userid,
        reset  => $UAC_PW_NOT_REQUIRED,
    );
    if ($res) {
        $ErrorMsg = "password set failed: " . $res;
        return $ErrorMsg;
    }

    return undef;
}

sub _gen_random_pw {
    my $pw;
    my @chars = split( '', join( "", "a" .. "z", "A" .. "Z", "0" .. "9", "-=;,./-=;,./" ) );
    my $reason;

    $pw = "";
    for ( my $i = 0; $i < 22; $i++ ) {
        my $rnd = int( rand( $#chars + 1 ) );
        $pw .= $chars[$rnd];
    }

    return $pw;
}

# Begin-Doc
# Name: CreateUser
# Type: method
# Description: Creates a user in AD...note that the userid is disabled until
# Syntax: $crtusr = $ex->ADS_CreateUser(
#			DistinguishedName => $dn,
#			SamAccountName => $samaccount,
#			DisplayName => $display,
#			UserPrincipalName => $upn)
# Returns: undef if success, else error
# End-Doc

sub CreateUser {
    my $self = shift;
    my (%info) = @_;
    my ( $dn, $samName, $dispName, $userPN, $princ );
    my $ldap = $self->{ldap};
    $dn       = $info{DistinguishedName};
    $samName  = $info{SamAccountName};
    $dispName = $info{DisplayName};
    $userPN   = $info{UserPrincipalName};
    $spn      = $info{ServicePrincipalName};
    $self->debug && print "dispName = $dispName\n";
    $self->debug && print "userPN = $userPN\n";
    $self->debug && print "samName = $samName\n";
    $self->debug && print "dn = $dn\n";

    $self->debug && print "inside create\n";
    $crtusr = $self->{ldap}->add(
        dn   => "$dn",
        attr => [
            SamAccountName     => "$samName",
            DisplayName        => "$dispName",
            UserPrincipalName  => "$userPN\@" . $self->{domain},
            objectclass        => [ 'top', 'person', 'organizationalPerson', 'user' ],
            unicodePwd         => $self->_MakeUnicode( $self->_gen_random_pw() ),
            userAccountControl => 0,
        ]
    );

    if ( $crtusr->code ) {
        $self->debug && print "Create failed: " . $crtusr->error . "\n";
        $ErrorMsg = "create failed: " . $crtusr->error;
        return "Create failed: " . $crtusr->error . "\n";
    }
    else {
        $self->debug && print "create ok\n";
    }

    #
    # Now enable the user
    #
    # and make it never expire
    $res = $self->EnableAccount($samName);
    if ($res) { return $res; }

    $res = $self->_ModifyUACBits(
        userid => $samName,
        set    => $UAC_NEVER_EXPIRES,
        reset  => $UAC_PW_NOT_REQUIRED,
    );
    if ($res) { return $res; }

    return undef;
}

# Begin-Doc
# Name: CreateSecurityGroup
# Type: method
# Description: Creates a security group netgroup
# Syntax: $crtusr = $ex->CreateSecurityGroup(group => $group, ou => $ou)
# Comments: Base DN is appended to ou
# Returns: undef if success, else error
# End-Doc

sub CreateSecurityGroup {
    my $self = shift;
    my (%info) = @_;
    my ($group);
    my $ldap = $self->{ldap};
    $group = $info{group};
    my $dname = $info{displayname} || $group;
    my $ou = $info{ou};

    if ( !$ou ) {
        $ErrorMsg = "Must specify OU.";
        $self->debug && print $ErrorMsg . "\n";
        return $ErrorMsg;
    }
    $ou .= "," . $self->{basedn};

    my $pdname = $dname;
    $pdname =~ s/\&//go;
    $pdname =~ s/\_//go;

    my $dn = "CN=$group,$ou";

    $self->debug && print "dn = $dn\n";

    $self->debug && print "inside create\n";
    $crtusr = $self->{ldap}->add(
        dn   => $dn,
        attr => [
            sAMAccountName       => $group,
            name                 => $group,
            displayName          => $dname,
            displayNamePrintable => $pdname,
            objectclass          => [ 'top', 'group' ],
            groupType            => -2147483640
        ]
    );

    if ( $crtusr->code ) {
        $self->debug && print "Create failed: " . $crtusr->error . "\n";
        $ErrorMsg = "create failed: " . $crtusr->error;
        return $ErrorMsg;
    }

    return undef;
}

# Begin-Doc
# Name: DeleteUser
# Type: method
# Description: Deletes a userid from AD
# Syntax: $deluser = $ads->DeleteUser( userid => $name);
# End-Doc

sub DeleteUser {
    my $self = shift;
    my (%info) = @_;
    my ($upn);
    my $userid = $info{userid} || return "Need the userid\n";
    my $dn = $self->_GetDN($userid);
    $delusr = $self->{ldap}->delete($dn);
    if ( $delusr->code ) {
        return "delete failed: " . $delusr->error . "\n";
    }
    return undef;
}

# Begin-Doc
# Name: DeleteDN
# Type: method
# Description: Deletes a DN from AD
# Syntax: $deluser = $ads->DeleteDN( dn => $dn);
# End-Doc

sub DeleteDN {
    my $self = shift;
    my %info = @_;
    my ($upn);
    my $dn = $info{dn} || return "Need the dn\n";
    $delusr = $self->{ldap}->delete($dn);
    if ( $delusr->code ) {
        return "delete failed: " . $delusr->error . "\n";
    }
    return undef;
}

# Begin-Doc
# Name: _MakeUnicode
# Type: method
# Description: simple ascii to unicode/2bytechar conversion
# Syntax: $unicode = $ads->_MakeUnicode($string);
# Access: internal
# End-Doc
sub _MakeUnicode {
    my $self = shift;
    my ( $string, $plainstring, $chr );
    $string = shift;

    #	print "string $string\n";
    $plainstring = "\"$string\"";

    #---
    # simple string=>unicode conversion
    #
    my @tmp = ();
    foreach $chr ( split( '', $plainstring ) ) {
        push( @tmp, $chr );
        push( @tmp, chr(0) );
    }
    $unistring = join( "", @tmp );

    #
    #---
    return $unistring;
    print "$unistring\n";
}

# Begin-Doc
# Name: GetUserList
# Type: method
# Description: Returns list of all ADS userids
# Syntax: @users = $ad->GetUserList()
# Returns: Returns list of all ADS userids
# End-Doc

sub GetUserList {
    my $self = shift;
    my $ldap = $self->{ldap};
    my $page = new Net::LDAP::Control::Paged( size => $self->{pagesize} )
        || return undef;
    my @users = ();
    my $res;

    while (1) {
        $res = $self->{ldap}->search(
            base    => $self->{basedn},
            scope   => 'sub',
            filter  => "(&(sAMAccountName=*))",
            attrs   => ['sAMAccountName'],
            control => [$page],
        );
        if ( $res->code ) {
            $self->debug && print "Search failed: " . $res->error . "\n";
            $ErrorMsg = "search failed: " . $res->error;
            return undef;
        }

        foreach $entry ( $res->entries ) {
            my $sa = lc $entry->get_value('sAMAccountName');
            push( @users, $sa );
        }

        my ($resp) = $res->control(LDAP_CONTROL_PAGED) or last;

        $cookie = $resp->cookie or last;
        $page->cookie($cookie);
    }

    return @users;
}

# Begin-Doc
# Name: GetAttributes
# Type: method
# Description: Returns all attributes associated with a userid
# Syntax: $info = $ad->GetAttributes($userid, [attributes => [attriblist]], [base => "basedn"])
# Returns: hash reference, elements are the ldap keys for each attribute, values are array references
# Comments: In most cases, the array will only have a single element, in some there will be multiple elements.
# Comments: can optionally specify list of specific attributes to retrieve,
#	otherwise it retrieves everything.
# End-Doc

sub GetAttributes {
    my $self   = shift;
    my $ldap   = $self->{ldap};
    my $userid = shift;
    my ( $info, $res, @entries, $entry, $attrib );
    my %opts        = @_;
    my $whichattrib = $opts{attributes};
    my $base        = $opts{base} || $self->{basedn};

    $info = {};

    if ( !defined($userid) ) {
        $self->debug && print "Must specify userid.\n";
        $ErrorMsg = "must specify userid";
        return undef;
    }

    $self->debug && print "GetAttributes searching for $userid\n";

    if ( !defined($whichattrib) ) {
        $res = $self->{ldap}->search(
            base   => $base,
            scope  => 'sub',
            filter => "(&(sAMAccountName=$userid))",
        );
    }
    else {
        $res = $self->{ldap}->search(
            base   => $base,
            scope  => 'sub',
            filter => "(&(sAMAccountName=$userid))",
            attrs  => $whichattrib,
        );
    }
    if ( $res->code ) {
        $self->debug && print "Search failed: " . $res->error . "\n";
        $ErrorMsg = "create failed: " . $res->error;
        return undef;
    }

    @entries = $res->all_entries;
    $entry   = shift(@entries);

    if ( !defined($entry) ) {
        return undef;
    }

    foreach my $aref ( @{ $entry->{asn}->{attributes} } ) {
        my $name   = $aref->{type};
        my $values = $aref->{vals};

        if ( $name =~ /(.*);range=/o ) {
            my $aname = $1;
            $info->{$aname} = $self->_GetLargeAttribute( $entry->dn, $aname );
        }
        else {

            #$self->debug && print "got $name attribute\n";
            $info->{$name} = $values;
        }
    }

    return $info;
}

# Begin-Doc
# Name: GetDNAttributes
# Type: method
# Description: Returns all attributes associated with a dn
# Syntax: $info = $ad->GetDNAttributes($dn, [attributes => [attriblist])
# Returns: hash reference, elements are the ldap keys for each attribute, values are array references
# Comments: In most cases, the array will only have a single element, in some there will be multiple elements.
# Comments: can optionally specify list of specific attributes to retrieve,
#	otherwise it retrieves everything.
# End-Doc

sub GetDNAttributes {
    my $self = shift;
    my $ldap = $self->{ldap};
    my $dn   = shift;
    my ( $info, $res, @entries, $entry, $attrib );
    my %opts        = @_;
    my $whichattrib = $opts{attributes};

    $info = {};

    if ( !defined($dn) ) {
        $self->debug && print "Must specify dn.\n";
        $ErrorMsg = "must specify dn";
        return undef;
    }

    $self->debug && print "GetAttributes searching for $dn\n";

    if ( !defined($whichattrib) ) {
        $res = $self->{ldap}->search(
            base   => $dn,
            scope  => 'base',
            filter => "(objectClass=*)",
        );
    }
    else {
        $res = $self->{ldap}->search(
            base   => $dn,
            scope  => 'base',
            filter => "(objectClass=*)",
            attrs  => $whichattrib,
        );
    }
    if ( $res->code ) {
        $self->debug && print "Search failed: " . $res->error . "\n";
        $ErrorMsg = "create failed: " . $res->error;
        return undef;
    }

    @entries = $res->all_entries;
    $entry   = shift(@entries);

    if ( !defined($entry) ) {
        return undef;
    }

    foreach my $aref ( @{ $entry->{asn}->{attributes} } ) {
        my $name   = $aref->{type};
        my $values = $aref->{vals};

        if ( $name =~ /(.*);range=/o ) {
            my $aname = $1;
            $info->{$aname} = $self->_GetLargeAttribute( $entry->dn, $aname );
        }
        else {

            #$self->debug && print "got $name attribute\n";
            $info->{$name} = $values;
        }
    }

    return $info;
}

# Begin-Doc
# Name: GetAttributesMatch
# Type: method
# Description: Returns all attributes for userids matching a filter
# Syntax: $info = $ad->GetAttributesMatch($filter, [attributes => [attriblist], [base => $searchbase])
# Returns: ref to array of hash refs, elements are the ldap keys for each attribute, values are array references
# Comments: In most cases, the array will only have a single element, in some there will be multiple elements.
# Comments: can optionally specify list of specific attributes to retrieve,
#	otherwise it retrieves everything.
# Comments: filter is an ldap search string
# End-Doc

sub GetAttributesMatch {
    my $self   = shift;
    my $ldap   = $self->{ldap};
    my $filter = shift;
    my ( $info, $res, @entries, $entry, $attrib );
    my %opts        = @_;
    my $whichattrib = $opts{attributes};
    my $maxrecords  = $opts{maxrecords};
    my $base        = $opts{base} || $self->{basedn};
    my $page        = new Net::LDAP::Control::Paged( size => $self->{pagesize} )
        || return undef;
    my $cookie;

    $info = {};

    if ( !defined($filter) ) {
        $self->debug && print "Must specify filter.\n";
        $ErrorMsg = "must specify filter";
        return undef;
    }

    $self->debug && print "Using filter = $filter\n";

    if ( $maxrecords > 0 && $maxrecords < $self->{pagesize} ) {
        $self->debug && print "Using max records = $maxrecords\n";

        $page = new Net::LDAP::Control::Paged( size => $maxrecords )
            || return undef;
    }

    my $matches = [];
    my $count   = 0;
    while (1) {
        last if ( $maxrecords != 0 && $count >= $maxrecords );

        my %params = (
            base    => $base,
            scope   => 'sub',
            filter  => $filter,
            control => [$page],
        );

        if ( defined($whichattrib) ) {
            $params{attrs} = $whichattrib;
        }
        if ( $maxrecords > 0 ) {
            $self->debug && print "sizelimit = $maxrecords\n";
            $params{sizelimit} = $maxrecords;
        }
        $res = $self->{ldap}->search(%params);
        if ( !$res ) {
            $self->debug && print "Search failed.\n";
            $ErrorMsg = "Search failed.\n";
        }
        elsif ( $res->code ) {
            $self->debug && print "Search failed: " . $res->error . "\n";
            $ErrorMsg = "Search failed: " . $res->error;
            return undef;
        }

        foreach $entry ( $res->entries ) {
            my $info = {};
            $count++;

            $self->debug && print "got entry\n";
            foreach my $aref ( @{ $entry->{asn}->{attributes} } ) {
                my $name   = $aref->{type};
                my $values = $aref->{vals};

                if ( $name =~ /(.*);range=/o ) {
                    my $aname = $1;
                    $info->{$aname} = $self->_GetLargeAttribute( $entry->dn, $aname );
                }
                else {

                    #$self->debug && print "got $name attribute\n";
                    $info->{$name} = $values;
                }
            }
            push( @$matches, $info );
        }
        my ($resp) = $res->control(LDAP_CONTROL_PAGED) or last;

        $cookie = $resp->cookie or last;
        $page->cookie($cookie);
    }
    return $matches;
}

# Begin-Doc
# Name: _WrapCB
# Type: method
# Description: Internal wrapper to reformat results to match our return style for callbacks
# Syntax: $ad->_WrapCB($callback, $searchobj, $entry, $references)
# Returns: nothing
# End-Doc
sub _WrapCB {
    my $self   = shift;
    my $cb     = shift;
    my $search = shift;    # ? what is this for
    my $entry  = shift;
    my $info   = {};

    if ( ref($entry) eq "Net::LDAP::Entry" ) {
        foreach my $aref ( @{ $entry->{asn}->{attributes} } ) {
            my $name   = $aref->{type};
            my $values = $aref->{vals};

            if ( $name =~ /(.*);range=/o ) {
                my $aname = $1;
                $info->{$aname} = $self->_GetLargeAttribute( $entry->dn, $aname );
            }
            else {

                #$self->debug && print "got $name attribute\n";
                $info->{$name} = $values;
            }
        }
        &$cb($info);
    }
}

# Begin-Doc
# Name: _GetLargeAttribute
# Type: method
# Description: Returns full set of values for an attribute that may include range processing
# Syntax: $arrayref = $ad->_GetLargeAttribute($dn, $attribute)
# Returns: array ref containing values
# End-Doc
sub _GetLargeAttribute {
    my $self      = shift;
    my $dn        = shift;
    my $attr      = shift;
    my $ldap      = $self->{ldap};
    my $allvalues = [];

    $self->debug
        && print "_GetLargeAttribute called for $dn for attr $attr.\n";

    my $low  = "0";
    my $high = "*";

    my $have_more = 1;
    while ($have_more) {
        $self->debug && print "requesting $attr from $low to $high\n";
        my $res = $ldap->search(
            base   => $dn,
            scope  => 'base',
            attrs  => ["$attr;range=$low-$high"],
            filter => "(objectClass=*)",
        );

        if ( $res->code ) {
            $self->debug && print "Search failed: " . $res->error . "\n";
            $ErrorMsg = "Search failed: " . $res->error;
            return undef;
        }

        my @entries = $res->all_entries;
        my $entry   = shift(@entries);
        if ( !defined($entry) ) {

            # we're done
            $self->debug && print "didn't get any entry.\n";
            return $allvalues;
        }

        foreach my $aref ( @{ $entry->{asn}->{attributes} } ) {
            my $name   = $aref->{type};
            my $values = $aref->{vals};

            if ( $name =~ /^(.*);range=(.*?)-(.*?)$/o ) {
                my $aname    = $1;
                my $got_low  = $2;
                my $got_high = $3;

                if ( $aname ne $attr ) {
                    $self->debug
                        && print "skipping unrequested attr $aname\n";
                    next;
                }

                $self->debug
                    && print "got $aname from $got_low to $got_high\n";
                if ( ref($values) ) {
                    push( @$allvalues, @{$values} );
                }
                else {
                    push( @$allvalues, $values );
                }

                if ( $got_high ne "*" ) {
                    $low       = $got_high + 1;
                    $high      = "*";
                    $have_more = 1;
                }
                else {
                    $have_more = 0;
                }
            }
        }

        #    use Data::Dumper;
        #    print Dumper($entry);
    }

    return $allvalues;
}

# Begin-Doc
# Name: GetAttributesMatchCB
# Type: method
# Description: Returns all attributes for userids matching a filter
# Syntax: $ad->GetAttributesMatchCB($filter, $callback, [attributes => [attriblist], [base => $searchbase])
# Returns: executes $callback for each matching object, passing the $entry as the only argument
# Comments: filter is an ldap search string
# Comments: callback is a subroutine reference
# End-Doc
sub GetAttributesMatchCB {
    my $self     = shift;
    my $ldap     = $self->{ldap};
    my $filter   = shift;
    my $callback = shift;
    my ( $info, $res, @entries, $entry, $attrib );
    my %opts        = @_;
    my $whichattrib = $opts{attributes};
    my $maxrecords  = $opts{maxrecords};
    my $base        = $opts{base} || $self->{basedn};
    my $page        = new Net::LDAP::Control::Paged( size => $self->{pagesize} )
        || return undef;
    my $cookie;

    $info = {};

    if ( !defined($filter) ) {
        $self->debug && print "Must specify filter.\n";
        $ErrorMsg = "must specify filter";
        return undef;
    }

    $self->debug && print "Using filter = $filter\n";

    if ( $maxrecords > 0 && $maxrecords < $self->{pagesize} ) {
        $self->debug && print "Using max records = $maxrecords\n";

        $page = new Net::LDAP::Control::Paged( size => $maxrecords )
            || return undef;
    }

    my $count = 0;
    while (1) {
        last if ( $maxrecords != 0 && $count >= $maxrecords );

        my %params = (
            base     => $base,
            scope    => 'sub',
            filter   => $filter,
            control  => [$page],
            callback => sub { $self->_WrapCB( $callback, @_ ); },
        );

        if ( defined($whichattrib) ) {
            $params{attrs} = $whichattrib;
        }
        if ( $maxrecords > 0 ) {
            $self->debug && print "sizelimit = $maxrecords\n";
            $params{sizelimit} = $maxrecords;
        }
        $res = $self->{ldap}->search(%params);
        if ( !$res ) {
            $self->debug && print "Search failed.\n";
            $ErrorMsg = "Search failed.\n";
        }
        elsif ( $res->code ) {
            $self->debug && print "Search failed: " . $res->error . "\n";
            $ErrorMsg = "Search failed: " . $res->error;
            return undef;
        }

        my ($resp) = $res->control(LDAP_CONTROL_PAGED) or last;

        $cookie = $resp->cookie or last;
        $page->cookie($cookie);
    }
    return;
}

# Begin-Doc
# Name: SetAttributes
# Type: method
# Description:  Sets a list of attributes for a userid
# Syntax:  $res = $ex->SetAttributes(
#			userid => "miner",
#			[replace => $info],
#			[add => $info],
#			[delete => $info],
#        );
# Returns: undef is successful otherwise the error
# Comments: $info should be array ref containing [ attrib => val, ... ]
# values should either be scalars, or should be references to arrays of scalars
# For backwards compatability, "attributes" can be used instead of "replace".
# End-Doc
sub SetAttributes {
    my $self = shift;
    my (%info) = @_;
    my ( $userid, $changes, $upn, $dn );

    $userid = $info{userid} || return "need a userid\n";
    my $replace = $info{replace} || $info{attributes};
    my $add     = $info{add};
    my $delete  = $info{delete};

    if ( !$replace && !$add && !$delete ) {
        return "need list of attributes to change\n";
    }

    $dn = $self->_GetDN($userid);
    $self->debug && print "dn is $dn\n";
    $self->debug && print "userid is $userid\n";

    my @parms = ();
    if ($replace) {
        push( @parms, replace => $replace );
    }
    if ($add) {
        push( @parms, add => $add );
    }
    if ($delete) {
        push( @parms, delete => $delete );
    }

    $res = $self->{ldap}->modify(
        dn      => $dn,
        changes => \@parms
    );

    if ( $res->code ) {
        $ErrorMsg = "attribute set failed: " . $res->error;
        return "attribute set failed: " . $res->error . "\n";
    }
    return undef;
}

# Begin-Doc
# Name: ConvertTime
# Description: Converts a ADS FileTime value to unix timestamp
# Syntax: $timestamp = $ads->ConvertTime($value);
# End-Doc
sub ConvertTime {
    my $self = shift;
    my $time = shift;
    my ( $secs, $nsecs );

    # convert from 100-nanosecond intervals to 1-sec intervals
    $nsecs = new Math::BigInt $time;
    $secs  = new Math::BigInt $nsecs->bdiv(10_000_000);

    # subtract base (seconds from 1601 to 1970)
    $secs = $secs->bsub("11644473600");

    return int($secs);
}

# Begin-Doc
# Name: DumpLDIF
# Type: method
# Description: Dumps ldap info to an LDIF format file
# Syntax: $ad->DumpLDIF($fh, %options)
# Comments: Don't use this yet... Options will eventually allow specifying list of
# attributes, and a different filter string, etc.
# End-Doc

sub DumpLDIF {
    my $self = shift;
    my $ldap = $self->{ldap};
    my $page = new Net::LDAP::Control::Paged( size => $self->{pagesize} )
        || return undef;
    my $fh      = shift;
    my %options = @_;
    my $res;
    my $count;

    my $ldif = Net::LDAP::LDIF->new( $fh, "w", onerror => 'undef' );

    # Don't wrap
    $ldif->{wrap} = 0;

    $count = 0;
    while (1) {
        my %params = (
            base    => $self->{basedn},
            scope   => 'sub',
            control => [$page],
        );
        if ( $options{filter} ) {
            $params{filter} = $options{filter};
        }
        else {
            $params{filter} = "(&(distinguishedName=*))";
        }
        if ( $options{attrs} ) {
            $params{attrs} = $options{attrs};
        }
        $res = $self->{ldap}->search(%params);

        if ( $res->code ) {
            $self->debug && print "Search failed: " . $res->error . "\n";
            $ErrorMsg = "Search failed: " . $res->error;
            return undef;
        }

        foreach $entry ( $res->entries ) {
            my $dn = $entry->get_value(distinguishedName);
            $ldif->write_entry($entry);
            $count++;
            if ( $count % 50 == 0 ) {
                print $count, "\n";
            }
        }

        my ($resp) = $res->control(LDAP_CONTROL_PAGED) or last;

        $cookie = $resp->cookie or last;
        $page->cookie($cookie);
    }

    $ldif->done;
}

# Begin-Doc
# Name: CheckPassword
# Type: method
# Description: Attempts to validate an ADS password
# Syntax: $res = $ad->CheckPassword($userid, $password, $domain)
# Comments: Actually attempts to bind to ADS with that user and password, and returns
# non-zero if it cannot.
# End-Doc
sub CheckPassword {
    my $self = shift;
    my ( $userid, $password, $domain ) = @_;
    my $tmpad;

    if ( !$userid || !$password ) {
        return 1;
    }

    if ( !$domain ) {
        $domain = $self->{domain};
    }

    $tmpad = new Local::ADSObject(
        user     => $userid,
        password => $password,
        domain   => $domain,
    );

    if ($tmpad) {
        return 0;
    }
    else {
        return 1;
    }
}

# Begin-Doc
# Name: EnableAccount
# Type: method
# Description: Enables user account
# Syntax:  $res = $ex->EnableAccount($userid)
# Returns: undef if successful otherwise the error
# Access: public
# End-Doc
sub EnableAccount {
    my $self   = shift;
    my $userid = shift;

    return "invalid userid" if ( !defined($userid) );
    return $self->_ModifyUACBits(
        userid => $userid,
        set    => $UAC_INITIALIZED,
        reset  => $UAC_DISABLED
    );
}

# Begin-Doc
# Name: DisableAccount
# Type: method
# Description: Disables user account
# Syntax:  $res = $ex->DisablesAccount($userid)
# Returns: undef if successful otherwise the error
# Access: public
# End-Doc
sub DisableAccount {
    my $self   = shift;
    my $userid = shift;

    return "invalid userid" if ( !defined($userid) );
    return $self->_ModifyUACBits(
        userid => $userid,
        set    => $UAC_DISABLED
    );
}

# Begin-Doc
# Name: GetUserAccountControl
# Description: Fetches the contents of the userAccountControl attribute for a user
# Syntax: $res = $ex->GetUserAccountControl($userid);
# Returns: integer with contents of attribute
# End-Doc
sub GetUserAccountControl {
    my $self = shift;
    my $userid = shift || return "must specify userid";

    my $info = $self->GetAttributes( $userid, attributes => [userAccountControl] );
    if ( defined($info) ) {
        my ($uac) = @{ $info->{userAccountControl} };
        return int($uac);
    }
    return undef;
}

# Begin-Doc
# Name: ParseUserAccountControl
# Description: Explains contents of UAC bits
# Syntax: @info = $ex->ParseUserAccountControl($uac);
# Returns: array of strings explaining bits that are set and cleared
# End-Doc
sub ParseUserAccountControl {
    my $self = shift;
    my $uac  = shift;
    my @res  = ();

    foreach my $bitref (@$UAC_BIT_INFO) {
        my ( $bit, $ifno, $ifyes ) = @{$bitref};
        if ( ( $uac & $bit ) && $ifyes ne "" ) {
            push( @res, $ifyes );
        }
        elsif ( !( $uac & $bit ) && $ifno ne "" ) {
            push( @res, $ifno );
        }
    }

    return @res;
}

# Begin-Doc
# Name: HexSIDToText
# Description: Parses a sid in hex form into text form
# Syntax: $sid = $ex->HexSIDToText($value);
# End-Doc
sub HexSIDToText {
    my $self   = shift;
    my $sidhex = uc shift;
    $sidhex =~ tr/A-F0-9//cd;

    my $res;

    if ( $sidhex =~ m/^(..)(..)(............)(.*)/go ) {
        my @elem;
        my $rev    = $1;
        my $dashes = $2;
        push( @elem, "S" );
        push( @elem, hex($rev) );
        push( @elem, hex($3) );

        my $rest = $4;

        while ( $rest =~ /(..)(..)(..)(..)/g ) {
            my $val = join( "", $4, $3, $2, $1 );
            push( @elem, hex($val) );
        }

        $res = join( "-", @elem );
    }

    return $res;
}

# Begin-Doc
# Name: HexGUIDToText
# Description: Parses a guid in hex form into text form
# Syntax: $sid = $ex->HexGUIDToText($value);
# End-Doc
sub HexGUIDToText {
    my $self   = shift;
    my $sidhex = uc shift;
    $sidhex =~ tr/A-F0-9//cd;

    my $res;

    if ( $sidhex =~ m/^(.{8})(.{4})(.{4})(.{4})(.{12})$/go ) {
<<<<<<< HEAD
        my @elem;

=======
>>>>>>> 27f39bb1
        my ( $a, $b, $c, $d, $e ) = ( $1, $2, $3, $4, $5 );

        # Endian swap - hardwired
        $a =~ s/(..)(..)(..)(..)/\4\3\2\1/;
        $b =~ s/(..)(..)/\2\1/;
        $c =~ s/(..)(..)/\2\1/;

        # D left as-is
        # E left as-is

        $res = join( "-", $a, $b, $c, $d, $e );
    }

    return $res;
}

# Begin-Doc
# Name: ParseGroupType
# Description: Explains contents of GroupType bits
# Syntax: @info = $ex->ParseGroupType($gt);
# Returns: array of strings explaining bits that are set and cleared
# End-Doc
sub ParseGroupType {
    my $self = shift;
    my $uac  = shift;
    my @res  = ();

    foreach my $bitref (@$GTYPE_BIT_INFO) {
        my ( $bit, $ifno, $ifyes ) = @{$bitref};
        if ( ( $uac & $bit ) && $ifyes ne "" ) {
            push( @res, $ifyes );
        }
        elsif ( !( $uac & $bit ) && $ifno ne "" ) {
            push( @res, $ifno );
        }
    }

    return @res;
}

# Begin-Doc
# Name: ParseAccountType
# Description: Explains contents of SAMAccountType bits
# Syntax: @info = $ex->ParseAccountType($gt);
# Returns: array of strings explaining bits that are set and cleared
# End-Doc
sub ParseAccountType {
    my $self = shift;
    my $sat  = shift;
    my @res  = ();

    foreach my $valref (@$ATYPE_VALS) {
        my ( $val, $label ) = @{$valref};
        if ( $sat == $val ) {
            return $label;
        }
    }

    return "Unknown";
}

# Begin-Doc
# Name: ParseProtocolSettings
# Description: Explains contents of protocolSettings field
# Syntax: @info = $ex->ParseProtocolSettings($val)
# Returns: array of strings explaining settings
# End-Doc
sub ParseProtocolSettings {
    my $self = shift;
    my $ps   = shift;
    my @res  = ();

    #	foreach my $byte ( split('', $ps) )
    #	{
    #                my $ch = unpack( "C", $byte );
    #		push(@res, "<BR>[". sprintf("%.2X", $ch)."/$ch] " . chr($ch));
    #	}

    my ( $type, @subfields ) = split( /\xC2\xA7/, $ps );
    if ( $type eq "POP3" ) {
        my ( $enable, $defaults, $mime, $charset, $richtext, @others ) = @subfields;

        if   ( $enable == 1 ) { push( @res, "POP3-Enabled" ); }
        else                  { push( @res, "POP3-Disabled" ); }

        if   ( $defaults == 1 ) { push( @res, "POP3-Use Server Defaults" ); }
        else                    { push( @res, "POP3-No Server Defaults" ); }

        if    ( $mime == 0 ) { push( @res, "POP3-MIME w/ Text and HTML" ); }
        elsif ( $mime == 1 ) { push( @res, "POP3-MIME w/ Text Only" ); }
        elsif ( $mime == 2 ) {
            push( @res, "POP3-UUEncode Enabled" );
            push( @res, "POP3-BinHex Enabled" );
        }
        elsif ( $mime == 3 ) { push( @res, "POP3-UUEncode Enabled" ); }
        elsif ( $mime == 4 ) { push( @res, "POP3-MIME w/ HTML Only" ); }

        push( @res, "POP3-Default Charset($charset)" );

        if   ( $richtext == 0 ) { push( @res, "POP3-RichText Disabled" ); }
        else                    { push( @res, "POP3-RichText Enabled" ); }
    }
    elsif ( $type eq "HTTP" ) {
        my ( $enable, $defaults, @others ) = @subfields;

        if   ( $enable == 1 ) { push( @res, "HTTP-Enabled" ); }
        else                  { push( @res, "HTTP-Disabled" ); }

        if   ( $defaults == 1 ) { push( @res, "HTTP-Use Server Defaults" ); }
        else                    { push( @res, "HTTP-No Server Defaults" ); }
    }
    elsif ( $type eq "IMAP4" ) {
        my ( $enable, $defaults, $mime, $charset, @others ) = @subfields;

        if   ( $enable == 1 ) { push( @res, "IMAP4-Enabled" ); }
        else                  { push( @res, "IMAP4-Disabled" ); }

        if   ( $defaults == 1 ) { push( @res, "IMAP4-Use Server Defaults" ); }
        else                    { push( @res, "IMAP4-No Server Defaults" ); }

        if    ( $mime == 0 ) { push( @res, "IMAP4-MIME w/ Text and HTML" ); }
        elsif ( $mime == 1 ) { push( @res, "IMAP4-MIME w/ Text Only" ); }
        elsif ( $mime == 2 ) {
            push( @res, "IMAP4-UUEncode Enabled" );
            push( @res, "IMAP4-BinHex Enabled" );
        }
        elsif ( $mime == 3 ) { push( @res, "IMAP4-UUEncode Enabled" ); }
        elsif ( $mime == 4 ) { push( @res, "IMAP4-MIME w/ HTML Only" ); }

        push( @res, "IMAP4-Default Charset($charset)" );
    }

    if ( $#others >= 0 ) {
        push( @res, "ILS Settings Present" );
    }

    return @res;
}

# Begin-Doc
# Name: _ModifyUACBits
# Type: method
# Description: Sets some userAccountControl bits for a userid, if set and reset
# overlap, the reset takes precedence.
# Syntax:  $res = $ex->Set_userAccountControl(
#			userid => "userid",
#			[set => $bits,]
#			[reset => $bits]);
# Returns: undef if successful otherwise the error
# Access: private
# End-Doc
sub _ModifyUACBits {
    my $self    = shift;
    my %opts    = @_;
    my $userid  = $opts{userid} || return "must specify userid";
    my $set     = int( $opts{set} );
    my $reset   = int( $opts{reset} );
    my $old_uac = $self->GetUserAccountControl($userid);
    my $new_uac = $old_uac;
    my $debug   = $self->debug;

    if ( !$old_uac ) {
        print "Couldn't retrieve old userAccountControl value.\n";
    }

    $debug && print "old uac = $old_uac\n";

    $debug && print join( "\n", $self->ParseUserAccountControl($old_uac) ), "\n";

    #	$debug && printf "\t%.8X/%d | %.8X/%d == %.8X/%d\n",
    #		$new_uac, $new_uac, $set, $set,
    #		$new_uac | $set, $new_uac | $set;
    $new_uac = $new_uac | $set;

    # Clear bits that should be cleared
    #	$debug && printf "\t%.8X/%d & ~%.8X/%d == %.8X/%d\n",
    #		$new_uac, $new_uac, $reset, $reset,
    #		$new_uac & ~$reset, $new_uac & ~$reset;

    $new_uac = ( $new_uac & ~$reset ) & 0xFFFFFFFF;

    # Add in bits that should be set
    $debug && print "new uac = $new_uac\n";
    $debug && print join( "\n", $self->ParseUserAccountControl($new_uac) ), "\n";

    my $res = $self->SetAttributes(
        userid     => $userid,
        attributes => [ userAccountControl => int($new_uac), ],
    );

    my $changed_uac = $self->GetUserAccountControl($userid);
    $debug && print "changed uac = $changed_uac\n";
    $debug
        && print join( "\n", $self->ParseUserAccountControl($changed_uac) ),
        "\n";

    return $res;
}

# Begin-Doc
# Name: MoveUser
# Type: method
# Description:  Moves a user object from one container or OU to another
# Syntax:  $moveuser = $ex->MoveUser( userid => "miner", dn => "cn=Miner\, Joe,cn=Users,dc=umr,dc=edu", target => "OU=CIS,OU=Accounts,DC=umr,DC=edu");
# Pass target is required and either userid or dn is required.
# Returns: undef is successful otherwise the error
# End-Doc
sub MoveUser {
    my $self = shift;
    my %info = @_;

    my $debug = $self->debug();
    my $ldap  = $self->{ldap};

    my $userid = $info{userid};
    my $dn
        = $info{dn}
        || $self->_GetDN($userid)
        || return "need a dn or userid";
    my $target = $info{target} || return "need target OU\n";

    my $tmpres = $ldap->search(
        base   => $dn,
        scope  => 'base',
        filter => "(objectclass=*)",
    );
    if ( $tmpres->code ) {
        $self->debug && print "Search failed: " . $res->error . "\n";
        $ErrorMsg = "search failed: " . $res->error;
        return $ErrorMsg;
    }

    my @entries = $tmpres->all_entries;
    my $entry   = shift(@entries);

    $cn = $entry->get_value('cn');
    if ( !$cn ) {
        $ErrorMsg = "failed to get cn for $dn.\n";
        $debug && print "Failed to get cn for $dn.\n";
        return "Failed to get cn for $dn.\n";
    }
    $debug && print "cn = $cn\n";

    $debug && print "dn is $dn\n";
    $debug && print "userid is $userid\n";
    $debug && print "Target OU is $target\n";

    # The new cn needs to have commas encoded to function properly.
    $cn =~ s/,/\\,/gio;

    $move = $ldap->modrdn(
        $dn,
        newrdn       => 'cn=' . $cn,
        newsuperior  => $target,
        deleteoldrdn => 1
    );

    if ( $move->code ) {
        $ErrorMsg = "move failed: " . $move->error;
        return $ErrorMsg;
    }
    return undef;
}

# Begin-Doc
# Name: LookupDC
# Syntax: @hosts = &Local::ADSObject::LookupDC($domain)
# Syntax: @hosts = $self->LookupDC($domain)
# Description: Looks up domain controllers via SRV records in DNS for a domain, returns in preferred order
# End-Doc
sub LookupDC {
    my $domain = shift;
    if ( ref($domain) ) {
        $domain = shift;
    }

    eval "use Net::DNS qw(rrsort);";

    my $tgt = "_ldap._tcp.dc._msdcs.${domain}";

    my $res = new Net::DNS::Resolver();
    my $query = $res->query( $tgt, "SRV" );

    my @rr;

    if ($query) {
        my @rr_array = $query->answer;
        foreach my $rr ( rrsort( "SRV", "priority", @rr_array ) ) {
            if ($rr) {
                push( @rr, $rr->target );
            }
        }
    }
    else {
        $Local::ADSObject::ErrorMsg = "dns query failed for domain ($domain): " . $res->errorstring;
        return ();
    }

    return @rr;
}

# Begin-Doc
# Name: LookupGC
# Syntax: @hosts = &Local::ADSObject::LookupGC($domain)
# Syntax: @hosts = $self->LookupGC($domain)
# Description: Looks up global catalogs via SRV records in DNS for a domain, returns in preferred order
# Comments: NOTE - this is hardwired right now to look up the same as the DC... needs to be reworked to look up forest/etc.
# End-Doc
sub LookupGC {
    return &LookupDC(@_);
}

1;<|MERGE_RESOLUTION|>--- conflicted
+++ resolved
@@ -1493,11 +1493,6 @@
     my $res;
 
     if ( $sidhex =~ m/^(.{8})(.{4})(.{4})(.{4})(.{12})$/go ) {
-<<<<<<< HEAD
-        my @elem;
-
-=======
->>>>>>> 27f39bb1
         my ( $a, $b, $c, $d, $e ) = ( $1, $2, $3, $4, $5 );
 
         # Endian swap - hardwired
