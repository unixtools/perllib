#
# This file is licensed under the Perl Artistic License 2.0 - http://www.opensource.org/licenses/artistic-license-2.0
# Development copy of this package available from: https://github.com/unixtools/perllib
# Cross contributions/development maintained in parallel with Missouri S&T/UMRPerl library
#

=begin

Begin-Doc
Name: Local::MDBObject
Type: module
Description: object based interface to .MDB files, child class derived from CommonDBObject

Comments: 

See the documentation for Local::CommonDBObject for the full set of routines. This documentation
only includes specific routines that are overridden by this class and have different calling
conventions.

End-Doc

=cut

package Local::MDBObject;
use Exporter;
use strict;

use vars qw($VERSION @ISA @EXPORT @EXPORT_OK);
use DBI;
use Local::CommonDBObject;
use Local::UsageLogger;
<<<<<<< HEAD
=======
use Config;
>>>>>>> d1445d86

@ISA    = qw(Local::CommonDBObject Exporter);
@EXPORT = qw();

BEGIN {
    &LogAPIUsage();
}

# Begin-Doc
# Name: SQL_OpenDatabase
# Description: opens connection to an MDB file
# Syntax: $db->SQL_OpenDatabase("$mdbfilepath");
# End-Doc
sub SQL_OpenDatabase {
    my ( $self, $database, %info ) = @_;
    my ( $host, $port, $dsn );

    if ( $self->SQL_CurrentDatabase ne $database ) {
        if ( defined $self->dbhandle ) {
            $self->dbhandle->disconnect;
        }

	$dsn = "DBI:ADO:Provider=Microsoft.ACE.OLEDB.12.0;Data Source=$database";
        my $dbh = DBI->connect($dsn);
	if ( ! $dbh )
	{
		$dsn = "DBI:ADO:Provider=Microsoft.Jet.OLEDB.4.0;Data Source=$database";
        	$dbh = DBI->connect($dsn);
	}
        return undef unless $dbh;

        $self->dbhandle($dbh);
        $self->dbhandle->{ChopBlanks} = 1;
        $self->dbhandle->{PrintError} = 0;
        $self->dbhandle->{RaiseError} = 0;    # don't generate a die
    }
    return defined( $self->dbhandle );
}

1;
<|MERGE_RESOLUTION|>--- conflicted
+++ resolved
@@ -29,10 +29,7 @@
 use DBI;
 use Local::CommonDBObject;
 use Local::UsageLogger;
-<<<<<<< HEAD
-=======
 use Config;
->>>>>>> d1445d86
 
 @ISA    = qw(Local::CommonDBObject Exporter);
 @EXPORT = qw();
